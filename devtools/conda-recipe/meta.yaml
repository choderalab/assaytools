package:
  name: assaytools-dev
  version: 0.0.0

source:
  path: ../..

build:
  entry_points:
    - xml2png = assaytools.scripts.xml2png:entry_point

requirements:
  build:
    - setuptools
    - python
    - numpy
<<<<<<< HEAD
=======
    - pandas
    - scipy
    - openblas ==0.2.19
    - pymc >=2.3.7
    - matplotlib
    - seaborn
    - icu 58.1
    - lxml
    - libxslt
    - ipython
    - notebook
    - autoprotocol
>>>>>>> 0da4995b
    - mock

  run:
    - python
    - numpy
    - pint
    - pandas
    - scipy
    - openblas ==0.2.19
<<<<<<< HEAD
    - pymc
    - lapack
=======
    - pymc >=2.3.7
>>>>>>> 0da4995b
    - matplotlib
    - seaborn
    - icu 58.1
    - lxml
    - libxslt
    - ipython
    - notebook
    - autoprotocol
    - pymbar

test:
  imports:
    - assaytools

about:
  home: http://assaytools.choderalab.org
  license: GNU Lesser General Public License v2 or later (LGPLv2+)
  summary: A library for the modeling and analysis of plate-based assays (development snapshot)<|MERGE_RESOLUTION|>--- conflicted
+++ resolved
@@ -14,8 +14,6 @@
     - setuptools
     - python
     - numpy
-<<<<<<< HEAD
-=======
     - pandas
     - scipy
     - openblas ==0.2.19
@@ -28,7 +26,6 @@
     - ipython
     - notebook
     - autoprotocol
->>>>>>> 0da4995b
     - mock
 
   run:
@@ -38,12 +35,7 @@
     - pandas
     - scipy
     - openblas ==0.2.19
-<<<<<<< HEAD
-    - pymc
-    - lapack
-=======
     - pymc >=2.3.7
->>>>>>> 0da4995b
     - matplotlib
     - seaborn
     - icu 58.1
